/*
 *  Amstrad E3 (Delta) keyboard port driver
 *
 *  Copyright (c) 2006 Matt Callow
 *  Copyright (c) 2010 Janusz Krzysztofik
 *
 * This program is free software; you can redistribute it and/or modify it
 * under the terms of the GNU General Public License version 2 as published by
 * the Free Software Foundation.
 *
 * Thanks to Cliff Lawson for his help
 *
 * The Amstrad Delta keyboard (aka mailboard) uses normal PC-AT style serial
 * transmission.  The keyboard port is formed of two GPIO lines, for clock
 * and data.  Due to strict timing requirements of the interface,
 * the serial data stream is read and processed by a FIQ handler.
 * The resulting words are fetched by this driver from a circular buffer.
 *
 * Standard AT keyboard driver (atkbd) is used for handling the keyboard data.
 * However, when used with the E3 mailboard that producecs non-standard
 * scancodes, a custom key table must be prepared and loaded from userspace.
 */
#include <linux/gpio.h>
#include <linux/irq.h>
#include <linux/serio.h>
#include <linux/slab.h>
#include <linux/module.h>

#include <asm/mach-types.h>
#include <plat/board-ams-delta.h>

#include <mach/ams-delta-fiq.h>

MODULE_AUTHOR("Matt Callow");
MODULE_DESCRIPTION("AMS Delta (E3) keyboard port driver");
MODULE_LICENSE("GPL");

static struct serio *ams_delta_serio;

static int check_data(int data)
{
	int i, parity = 0;

	/* check valid stop bit */
	if (!(data & 0x400)) {
		dev_warn(&ams_delta_serio->dev,
				"invalid stop bit, data=0x%X\n",
				data);
		return SERIO_FRAME;
	}
	/* calculate the parity */
	for (i = 1; i < 10; i++) {
		if (data & (1 << i))
			parity++;
	}
	/* it should be odd */
	if (!(parity & 0x01)) {
		dev_warn(&ams_delta_serio->dev,
				"paritiy check failed, data=0x%X parity=0x%X\n",
				data, parity);
		return SERIO_PARITY;
	}
	return 0;
}

static irqreturn_t ams_delta_serio_interrupt(int irq, void *dev_id)
{
	int *circ_buff = &fiq_buffer[FIQ_CIRC_BUFF];
	int data, dfl;
	u8 scancode;

	fiq_buffer[FIQ_IRQ_PEND] = 0;

	/*
	 * Read data from the circular buffer, check it
	 * and then pass it on the serio
	 */
	while (fiq_buffer[FIQ_KEYS_CNT] > 0) {

		data = circ_buff[fiq_buffer[FIQ_HEAD_OFFSET]++];
		fiq_buffer[FIQ_KEYS_CNT]--;
		if (fiq_buffer[FIQ_HEAD_OFFSET] == fiq_buffer[FIQ_BUF_LEN])
			fiq_buffer[FIQ_HEAD_OFFSET] = 0;

		dfl = check_data(data);
		scancode = (u8) (data >> 1) & 0xFF;
		serio_interrupt(ams_delta_serio, scancode, dfl);
	}
	return IRQ_HANDLED;
}

static int ams_delta_serio_open(struct serio *serio)
{
	/* enable keyboard */
	gpio_set_value(AMS_DELTA_GPIO_PIN_KEYBRD_PWR, 1);

	return 0;
}

static void ams_delta_serio_close(struct serio *serio)
{
	/* disable keyboard */
	gpio_set_value(AMS_DELTA_GPIO_PIN_KEYBRD_PWR, 0);
}

<<<<<<< HEAD
static struct gpio ams_delta_gpios[] __initconst_or_module = {
=======
static const struct gpio ams_delta_gpios[] __initconst_or_module = {
>>>>>>> 0379c1f5
	{
		.gpio	= AMS_DELTA_GPIO_PIN_KEYBRD_DATA,
		.flags	= GPIOF_DIR_IN,
		.label	= "serio-data",
	},
	{
		.gpio	= AMS_DELTA_GPIO_PIN_KEYBRD_CLK,
		.flags	= GPIOF_DIR_IN,
		.label	= "serio-clock",
	},
	{
		.gpio	= AMS_DELTA_GPIO_PIN_KEYBRD_PWR,
		.flags	= GPIOF_OUT_INIT_LOW,
		.label	= "serio-power",
	},
	{
		.gpio	= AMS_DELTA_GPIO_PIN_KEYBRD_DATAOUT,
		.flags	= GPIOF_OUT_INIT_LOW,
		.label	= "serio-dataout",
	},
};

static int __init ams_delta_serio_init(void)
{
	int err;

	if (!machine_is_ams_delta())
		return -ENODEV;

	ams_delta_serio = kzalloc(sizeof(struct serio), GFP_KERNEL);
	if (!ams_delta_serio)
		return -ENOMEM;

	ams_delta_serio->id.type = SERIO_8042;
	ams_delta_serio->open = ams_delta_serio_open;
	ams_delta_serio->close = ams_delta_serio_close;
	strlcpy(ams_delta_serio->name, "AMS DELTA keyboard adapter",
			sizeof(ams_delta_serio->name));
	strlcpy(ams_delta_serio->phys, "GPIO/serio0",
			sizeof(ams_delta_serio->phys));

	err = gpio_request_array(ams_delta_gpios,
				ARRAY_SIZE(ams_delta_gpios));
	if (err) {
		pr_err("ams_delta_serio: Couldn't request gpio pins\n");
		goto serio;
	}

	err = request_irq(gpio_to_irq(AMS_DELTA_GPIO_PIN_KEYBRD_CLK),
			ams_delta_serio_interrupt, IRQ_TYPE_EDGE_RISING,
			"ams-delta-serio", 0);
	if (err < 0) {
		pr_err("ams_delta_serio: couldn't request gpio interrupt %d\n",
				gpio_to_irq(AMS_DELTA_GPIO_PIN_KEYBRD_CLK));
		goto gpio;
	}
	/*
	 * Since GPIO register handling for keyboard clock pin is performed
	 * at FIQ level, switch back from edge to simple interrupt handler
	 * to avoid bad interaction.
	 */
	irq_set_handler(gpio_to_irq(AMS_DELTA_GPIO_PIN_KEYBRD_CLK),
			handle_simple_irq);

	serio_register_port(ams_delta_serio);
	dev_info(&ams_delta_serio->dev, "%s\n", ams_delta_serio->name);

	return 0;
gpio:
	gpio_free_array(ams_delta_gpios,
			ARRAY_SIZE(ams_delta_gpios));
serio:
	kfree(ams_delta_serio);
	return err;
}
module_init(ams_delta_serio_init);

static void __exit ams_delta_serio_exit(void)
{
	serio_unregister_port(ams_delta_serio);
	free_irq(OMAP_GPIO_IRQ(AMS_DELTA_GPIO_PIN_KEYBRD_CLK), 0);
	gpio_free_array(ams_delta_gpios,
			ARRAY_SIZE(ams_delta_gpios));
}
module_exit(ams_delta_serio_exit);<|MERGE_RESOLUTION|>--- conflicted
+++ resolved
@@ -103,11 +103,7 @@
 	gpio_set_value(AMS_DELTA_GPIO_PIN_KEYBRD_PWR, 0);
 }
 
-<<<<<<< HEAD
-static struct gpio ams_delta_gpios[] __initconst_or_module = {
-=======
 static const struct gpio ams_delta_gpios[] __initconst_or_module = {
->>>>>>> 0379c1f5
 	{
 		.gpio	= AMS_DELTA_GPIO_PIN_KEYBRD_DATA,
 		.flags	= GPIOF_DIR_IN,
